--- conflicted
+++ resolved
@@ -76,14 +76,11 @@
     packages=[
         "thoth.adviser",
         "thoth.adviser.boots",
+        "thoth.adviser.predictors",
         "thoth.adviser.steps",
         "thoth.adviser.sieves",
         "thoth.adviser.strides",
-<<<<<<< HEAD
-        "thoth.adviser.predictors",
-=======
         "thoth.adviser.wraps",
->>>>>>> 0b2347f3
     ],
     package_data={"thoth.adviser": ["py.typed"]},
     entry_points={"console_scripts": ["thoth-adviser=thoth.adviser.cli:cli"]},
